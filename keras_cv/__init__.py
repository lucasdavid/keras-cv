--- conflicted
+++ resolved
@@ -12,14 +12,11 @@
 # See the License for the specific language governing permissions and
 # limitations under the License.
 
+from keras_cv import explain
 from keras_cv import layers
 from keras_cv import metrics
 from keras_cv import utils
-<<<<<<< HEAD
-from keras_cv import explain
-=======
 from keras_cv import version_check
->>>>>>> d9d62550
 from keras_cv.core import ConstantFactorSampler
 from keras_cv.core import FactorSampler
 from keras_cv.core import NormalFactorSampler
